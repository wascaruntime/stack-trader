--- conflicted
+++ resolved
@@ -4,12 +4,8 @@
     "navigation",
     "physics",
     "stacktrader-types",
-<<<<<<< HEAD
-    "radar"
-=======
     "radar",
     "mining"
->>>>>>> 15ed66e5
 ]
 
 [profile.release]
