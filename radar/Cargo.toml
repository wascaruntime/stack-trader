--- conflicted
+++ resolved
@@ -11,12 +11,7 @@
 waxosuit-guest = "0.3.5"
 stacktrader-types = { path = "../stacktrader-types" }
 serde_json = "1.0.41"
-<<<<<<< HEAD
-serde_derive = "1.0.101"
-serde = "1.0.101"
-=======
 serde_derive = "1.0.102"
 serde = "1.0.102"
->>>>>>> 80cc2247
 decscloud-common = "0.0.1"
 lazy_static = "1.4.0" 