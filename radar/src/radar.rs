--- conflicted
+++ resolved
@@ -161,13 +161,9 @@
                     ctx.unwrap().log(&format!("Removing: {}", ent_id));
                     POSITIONS.write().unwrap().remove(ent_id);
                     Some(RadarContactDelta::Remove(rid))
-<<<<<<< HEAD
                 } else if within_radius(current_position, pos, radar_receiver.radius)
                     || ent_id == "starbase_0"
                 {
-=======
-                } else if within_radius(current_position, pos, radar_receiver.radius) {
->>>>>>> 91dd0fe2
                     let vector_to = current_position.vector_to(pos);
                     let transponder = transponder_for_entity(shard, &ent_id.clone());
                     Some(RadarContactDelta::Change(
@@ -189,7 +185,6 @@
             {
                 let vector_to = current_position.vector_to(pos);
                 let transponder = transponder_for_entity(shard, &ent_id.clone());
-<<<<<<< HEAD
                 Some(RadarContactDelta::Add(RadarContact {
                     entity_id: ent_id.clone().to_string(),
                     distance: vector_to.mag,
@@ -201,8 +196,6 @@
             } else if ent_id == "starbase_0" {
                 let vector_to = current_position.vector_to(pos);
                 let transponder = transponder_for_entity(shard, &ent_id.clone());
-=======
->>>>>>> 91dd0fe2
                 Some(RadarContactDelta::Add(RadarContact {
                     entity_id: ent_id.clone().to_string(),
                     distance: vector_to.mag,
